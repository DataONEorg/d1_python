--- conflicted
+++ resolved
@@ -158,11 +158,7 @@
 
       If there are no matching elements, an empty list is returned.
     """
-<<<<<<< HEAD
-        return self._root_el.findall('.//{}'.format(el_name), namespaces)
-=======
         return self._root_el.findall(".//{}".format(el_name), namespaces)
->>>>>>> 735ce93b
 
     def get_element_list_by_attr_key(self, attr_key, namespaces=None):
         """
@@ -175,11 +171,7 @@
 
       If there are no matching elements, an empty list is returned.
     """
-<<<<<<< HEAD
-        return self._root_el.findall('.//*[@{}]'.format(attr_key), namespaces)
-=======
         return self._root_el.findall(".//*[@{}]".format(attr_key), namespaces)
->>>>>>> 735ce93b
 
     # get element
 
