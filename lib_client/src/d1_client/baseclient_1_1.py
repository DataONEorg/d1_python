#!/usr/bin/env python

# This work was created by participants in the DataONE project, and is
# jointly copyrighted by participating institutions in DataONE. For
# more information on DataONE, see our web site at http://dataone.org.
#
#   Copyright 2009-2019 DataONE
#
# Licensed under the Apache License, Version 2.0 (the "License");
# you may not use this file except in compliance with the License.
# You may obtain a copy of the License at
#
#   http://www.apache.org/licenses/LICENSE-2.0
#
# Unless required by applicable law or agreed to in writing, software
# distributed under the License is distributed on an "AS IS" BASIS,
# WITHOUT WARRANTIES OR CONDITIONS OF ANY KIND, either express or implied.
# See the License for the specific language governing permissions and
# limitations under the License.

import logging

# import d1_common
import d1_common.type_conversions

import d1_client.baseclient

# =============================================================================


class DataONEBaseClient_1_1(d1_client.baseclient.DataONEBaseClient):
    """Extend DataONEBaseClient with functionality common between Member and
    Coordinating nodes that was added in v1.1 of the DataONE infrastructure.

    For details on how to use these methods, see:

    https://releases.dataone.org/online/api-documentation-v2.0/apis/MN_APIs.html
    https://releases.dataone.org/online/api-documentation-v2.0/apis/CN_APIs.html

    """

    def __init__(self, *args, **kwargs):
        """See d1_client.baseclient.DataONEBaseClient for args."""
        super(DataONEBaseClient_1_1, self).__init__(*args, **kwargs)

        self._log = logging.getLogger(__name__)

        self._api_major = 1
        self._api_minor = 1
        self._pyxb_binding = d1_common.type_conversions.get_pyxb_binding_by_api_version(
            self._api_major, self._api_minor
        )

    # =============================================================================
    # v1.1 APIs shared between CNs and MNs.
    # =============================================================================

    def queryResponse(
        self, queryEngine, query_str, vendorSpecific=None, do_post=False, **kwargs
    ):
        """CNRead.query(session, queryEngine, query) → OctetStream
        https://releases.dataone.org/online/api-
        documentation-v2.0.1/apis/CN_APIs.html#CNRead.query MNQuery.query(session,
        queryEngine, query) → OctetStream http://jenkins.

        -1.dataone.org/jenkins/job/API%20Documentation%20-%20trunk/ws/api-
        documentation/build/html/apis/MN_APIs.html#MNQuery.query.

        Args:
          queryEngine:
          query_str:
          vendorSpecific:
          do_post:
          **kwargs:

        Returns:

        """
        self._log.debug(
            "Solr query: {}".format(
                ", ".join(["{}={}".format(k, v) for (k, v) in list(locals().items())])
            )
        )
        return (self.POST if do_post else self.GET)(
            ["query", queryEngine, query_str], headers=vendorSpecific, **kwargs
        )

    def query(
        self, queryEngine, query_str, vendorSpecific=None, do_post=False, **kwargs
    ):
        """See Also: queryResponse()

        Args:
          queryEngine:
          query_str:
          vendorSpecific:
          do_post:
          **kwargs:

        Returns:

        """
        response = self.queryResponse(
            queryEngine, query_str, vendorSpecific, do_post, **kwargs
        )
        if self._content_type_is_json(response):
            return self._read_json_response(response)
        else:
            return self._read_stream_response(response)

    def getQueryEngineDescriptionResponse(
        self, queryEngine, vendorSpecific=None, **kwargs
    ):
        """CNRead.getQueryEngineDescription(session, queryEngine) →
        QueryEngineDescription https://releases.dataone.org/online/api-
        documentation-v2.0.1/apis/CN_APIs.html#CNRead.getQueryEngineDescription
        MNQuery.getQueryEngineDescription(session, queryEngine) → QueryEngineDescription
        http://jenkins-1.dataone.org/jenkins/job/API%20D ocumentation%20-%20trunk/ws.

        /api-documentation/build/html/apis/MN_APIs.h
        tml#MNQuery.getQueryEngineDescription.

        Args:
          queryEngine:
          **kwargs:

        Returns:

        """
<<<<<<< HEAD
        return self.GET(['query', queryEngine], query=kwargs, headers=vendorSpecific)
=======
        return self.GET(["query", queryEngine], query=kwargs, headers=vendorSpecific)
>>>>>>> 735ce93b

    def getQueryEngineDescription(self, queryEngine, **kwargs):
        """See Also: getQueryEngineDescriptionResponse()

        Args:
          queryEngine:
          **kwargs:

        Returns:

        """
        response = self.getQueryEngineDescriptionResponse(queryEngine, **kwargs)
        return self._read_dataone_type_response(response, "QueryEngineDescription")

    # TODO: Implement these:
    # CNRead.listQueryEngines(session) → QueryEngineList
    # http://jenkins-1.dataone.org/jenkins/job/API%20Documentation%20-%20trunk/ws/api-documentation/build/html/apis/CN_APIs.html#CNRead.listQueryEngines
    # MNQuery.listQueryEngines(session) → QueryEngineList
    # http://jenkins-1.dataone.org/jenkins/job/API%20Documentation%20-%20trunk/ws/api-documentation/build/html/apis/MN_APIs.html#MNQuery.listQueryEngines<|MERGE_RESOLUTION|>--- conflicted
+++ resolved
@@ -127,11 +127,7 @@
         Returns:
 
         """
-<<<<<<< HEAD
-        return self.GET(['query', queryEngine], query=kwargs, headers=vendorSpecific)
-=======
         return self.GET(["query", queryEngine], query=kwargs, headers=vendorSpecific)
->>>>>>> 735ce93b
 
     def getQueryEngineDescription(self, queryEngine, **kwargs):
         """See Also: getQueryEngineDescriptionResponse()
