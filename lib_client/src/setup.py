--- conflicted
+++ resolved
@@ -37,17 +37,10 @@
         install_requires=[
             "dataone.common >= 3.4.2",
             #
-<<<<<<< HEAD
-            'pyxb >= 1.2.6',
-            'requests-toolbelt >= 0.9.1',
-            'requests[security] >= 2.21.0',
-            'aiohttp >= 3.5.4',
-=======
             "pyxb >= 1.2.6",
             "requests-toolbelt >= 0.9.1",
             "requests[security] >= 2.22.0",
             "aiohttp >= 3.5.4",
->>>>>>> 735ce93b
         ],
         setup_requires=["setuptools_git >= 1.1"],
         classifiers=[
