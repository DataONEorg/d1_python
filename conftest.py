--- conflicted
+++ resolved
@@ -22,22 +22,9 @@
 import tempfile
 
 import mock
-<<<<<<< HEAD
-import posix_ipc
-import psycopg2
-import psycopg2.extensions
-
 import pytest
 
-import d1_gmn.app.sciobj_store
 import d1_gmn.tests.gmn_test_case
-
-import d1_common.date_time
-=======
-import pytest
-
-import d1_gmn.tests.gmn_test_case
->>>>>>> 735ce93b
 
 import d1_test.d1_test_case
 import d1_test.instance_generator.identifier
@@ -51,7 +38,6 @@
 import d1_client.mnclient_2_0
 
 import django.db
-import django.test
 
 if not "TRAVIS" in os.environ:
     import d1_test.pycharm
@@ -131,14 +117,7 @@
     After that, the hook is called for other conftest files as they are imported.
 
     """
-<<<<<<< HEAD
-    global DO_FIXTURE_REFRESH
-    DO_FIXTURE_REFRESH = (config.getoption('--fixture-refresh'),)
-
-    sys.is_running_under_travis = 'TRAVIS' in os.environ
-=======
     sys.is_running_under_travis = "TRAVIS" in os.environ
->>>>>>> 735ce93b
     sys.is_running_under_pytest = True
 
     d1_test.sample.options = {
@@ -148,11 +127,7 @@
     }
 
 
-<<<<<<< HEAD
-# noinspection PyUnresolvedReferences
-=======
 # noinspection PyUnresolvedReferences,PyUnusedLocal
->>>>>>> 735ce93b
 def pytest_unconfigure(config):
     del sys.is_running_under_travis
     del sys.is_running_under_pytest
@@ -441,17 +416,6 @@
     """Create a unique SciObj store dir under /tmp for each worker.
 
     This overrides the path set in settings_test.OBJECT_STORE_PATH.
-<<<<<<< HEAD
-
-    """
-    tmp_store_path = os.path.join(
-        tempfile.gettempdir(), 'gmn_test_obj_store', get_xdist_worker_id(request)
-    )
-    mock.patch('d1_gmn.app.startup._create_sciobj_store_root')
-    with d1_gmn.tests.gmn_test_case.unique_sciobj_store(tmp_store_path):
-        yield
-=======
->>>>>>> 735ce93b
 
     """
     tmp_store_path = os.path.join(
@@ -484,110 +448,6 @@
     list(map(logging.info, django.db.connection.queries))
 
 
-<<<<<<< HEAD
-@pytest.fixture(scope='session', autouse=True)
-@pytest.mark.django_db
-def django_db_setup(request, django_db_blocker):
-    """Set up DB fixture.
-
-    When running in parallel with xdist, each worker is handled as a separate session,
-    so session scoped fixtures are called for each worker, causing a separate database
-    to be set up for each worker.
-
-    """
-    global DO_FIXTURE_REFRESH
-
-    single_db_setup = posix_ipc.Semaphore(
-        name=__name__ + 'db_setup', flags=posix_ipc.O_CREAT, initial_value=1
-    )
-
-    logger.info('Setting up DB fixture')
-
-    db_set_unique_db_name(request)
-
-    with django_db_blocker.unblock():
-        # Let one worker through here and block all the others until the database
-        # fixture is ready to be dupliced into the per-worker databases.
-        #
-        # Regular multiprocessing.Lock() context manager did not work here. Also
-        # tried creating the lock at module scope, and also directly calling
-        # acquire() and release(). It's probably related to how the worker processes
-        # relate to each other when launched by pytest-xdist as compared to what the
-        # multiprocessing module expects.
-        with posix_ipc.Semaphore(
-            name=__name__ + 'db_refresh', flags=posix_ipc.O_CREAT, initial_value=1
-        ):
-            logger.warning(
-                'LOCK BEGIN {} {}'.format(
-                    db_get_name_by_key(TEMPLATE_DB_KEY), d1_common.date_time.utc_now()
-                )
-            )
-
-            try:
-                single_db_setup.acquire(timeout=0)
-            except posix_ipc.BusyError:
-                pass
-            else:
-                if DO_FIXTURE_REFRESH:
-                    DO_FIXTURE_REFRESH = False
-                    logger.info(
-                        'Dropping and creating GMN template database from JSON fixture file'
-                    )
-                    db_drop(TEMPLATE_DB_KEY)
-
-                if not db_exists(TEMPLATE_DB_KEY):
-                    db_create_blank(TEMPLATE_DB_KEY)
-                    db_migrate(TEMPLATE_DB_KEY)
-                    db_populate_by_json(TEMPLATE_DB_KEY)
-                    db_migrate(TEMPLATE_DB_KEY)
-
-            logger.warning(
-                'LOCK END {} {}'.format(
-                    db_get_name_by_key(TEMPLATE_DB_KEY), d1_common.date_time.utc_now()
-                )
-            )
-
-        db_drop(TEST_DB_KEY)
-        db_create_from_template()
-        # db_migrate(TEST_DB_KEY)
-
-        # Haven't found out how to prevent transactions from being started. so
-        # closing the implicit transaction here so that template fixture remains
-        # available.
-        # django.db.connections[TEST_DB_KEY].commit()
-
-        # print(django.conf.settings)
-
-        yield
-
-        db_drop(TEST_DB_KEY)
-
-
-def db_get_name_by_key(db_key):
-    logger.debug('db_get_name_by_key() {}'.format(db_key))
-    return django.conf.settings.DATABASES[db_key]['NAME']
-
-
-def db_set_unique_db_name(request):
-    logger.debug('db_set_unique_db_name()')
-    db_name = '_'.join([db_get_name_by_key(TEST_DB_KEY), get_unique_suffix(request)])
-    django.conf.settings.DATABASES[TEST_DB_KEY]['NAME'] = db_name
-
-
-def db_create_from_template():
-    logger.debug('db_create_from_template()')
-    new_db_name = db_get_name_by_key(TEST_DB_KEY)
-    template_db_name = db_get_name_by_key(TEMPLATE_DB_KEY)
-    logger.info(
-        'Creating new db from template. new_db="{}" template_db="{}"'.format(
-            new_db_name, template_db_name
-        )
-    )
-    run_sql(
-        'postgres',
-        'create database {} template {};'.format(new_db_name, template_db_name),
-    )
-=======
 @pytest.fixture(scope="function", autouse=True)
 def enable_db_access_for_all_tests(db):
     pass
@@ -597,7 +457,6 @@
 @pytest.mark.django_db
 def django_db_setup(request, django_db_blocker):
     """Set up DB fixture from template.
->>>>>>> 735ce93b
 
     By default, pytest-django will set up empty test DBs. GMN tests need to run in
     context of a populated DB in order to be realistic. Using a populated DB also allows
@@ -607,70 +466,9 @@
     providing populated DBs to GMN tests. Using a template DB is much faster than
     creating the DBs directly from JSON fixture files.
 
-<<<<<<< HEAD
-    django.core.management.call_command(
-        'loaddata',
-        fixture_file_path,
-        database=db_key,
-        # d1_test.sample.get_path_list('db_fixture.json.bz2'),
-        # verbosity=0,
-        # commit=False,
-    )
-    db_commit_and_close(db_key)
-
-
-def db_migrate(db_key):
-    logger.debug('db_migrate() {}'.format(db_key))
-    django.core.management.call_command('migrate', '--run-syncdb', database=db_key)
-    db_commit_and_close(db_key)
-
-
-def db_drop(db_key):
-    logger.debug('db_drop() {}'.format(db_key))
-    db_name = db_get_name_by_key(db_key)
-    logger.debug('Dropping database: {}'.format(db_name))
-    db_commit_and_close(db_key)
-    run_sql('postgres', 'drop database if exists {};'.format(db_name))
-
-
-# noinspection PyUnresolvedReferences
-def db_commit_and_close(db_key):
-    logger.debug('db_commit_and_close() {}'.format(db_key))
-    # try:
-    django.db.connections[db_key].commit()
-    # except (Exception, psycopg2.InterfaceError):
-    #   pass
-    # try:
-    django.db.connections.close_all()
-    # except django.db.transaction.TransactionManagementError:
-    # except (Exception, psycopg2.InterfaceError):
-    #   pass
-    # for connection in django.db.connections.all():
-    #   connection.close()
-
-
-def db_create_blank(db_key):
-    logger.debug('db_create_blank() {}'.format(db_key))
-    db_name = db_get_name_by_key(db_key)
-    logger.debug('Creating blank database: {}'.format(db_name))
-    run_sql('postgres', "create database {} encoding 'utf-8';".format(db_name))
-
-
-def db_exists(db_key):
-    logger.debug('db_exists() {}'.format(db_key))
-    db_name = db_get_name_by_key(db_key)
-    exists_bool = bool(
-        run_sql(
-            'postgres', "select 1 from pg_database WHERE datname='{}'".format(db_name)
-        )
-    )
-    logger.debug('db_exists(): {}'.format(exists_bool))
-    return exists_bool
-=======
     When running in parallel with xdist, each worker is handled as a separate session,
     so session scoped fixtures are called for each worker, causing a separate database
     to be set up for each worker.
->>>>>>> 735ce93b
 
     """
     logger.info("Setting up GMN test DB from template")
@@ -691,15 +489,6 @@
         d1_gmn.tests.gmn_test_case.postgres_drop_if_exists(unique_db_name)
 
 
-<<<<<<< HEAD
-def get_unique_suffix(request):
-    return '_'.join(
-        [
-            d1_test.instance_generator.random_data.random_lower_ascii(fixed_len=10),
-            get_xdist_worker_id(request),
-        ]
-    ).strip('_')
-=======
 def get_unique_db_name(request):
     return "_".join(
         [
@@ -719,7 +508,6 @@
         "postgres",
         "create database {} template {};".format(new_db_name, template_db_name),
     )
->>>>>>> 735ce93b
 
 
 def get_unique_suffix(request):
