#!/usr/bin/env python

# This work was created by participants in the DataONE project, and is
# jointly copyrighted by participating institutions in DataONE. For
# more information on DataONE, see our web site at http://dataone.org.
#
#   Copyright 2009-2017 DataONE
#
# Licensed under the Apache License, Version 2.0 (the "License");
# you may not use this file except in compliance with the License.
# You may obtain a copy of the License at
#
#   http://www.apache.org/licenses/LICENSE-2.0
#
# Unless required by applicable law or agreed to in writing, software
# distributed under the License is distributed on an "AS IS" BASIS,
# WITHOUT WARRANTIES OR CONDITIONS OF ANY KIND, either express or implied.
# See the License for the specific language governing permissions and
# limitations under the License.
"""Run setup.py for each of the D1 Python packages.

Note: Can't use any other D1 packages here. They may not be installed yet.

"""

import argparse
import logging
import os
import subprocess
import sys

try:
    import d1_dev.util
except ImportError:
    is_d1_dev_installed = False
    logging.info("d1_dev not yet installed")
else:
    is_d1_dev_installed = True

PKG_PATH_LIST = [
<<<<<<< HEAD
    'dev_tools',
    'lib_common',
    'lib_scimeta',
    'lib_client',
    'client_cli',
    'client_onedrive',
    'gmn',
    'test_utilities',
    'csw',
=======
    "dev_tools",
    "lib_common",
    "lib_scimeta",
    "lib_client",
    "client_cli",
    "client_onedrive",
    "gmn",
    "test_utilities",
    # 'csw',
>>>>>>> 735ce93b
]


def main():
    if sys.version_info[0] != 3:
        raise Exception("Python 3 required. Current version: {}".format(sys.version))

    logging.basicConfig(level=logging.DEBUG)

    parser = argparse.ArgumentParser(
        description=__doc__, formatter_class=argparse.RawDescriptionHelpFormatter
    )
    parser.add_argument(
        "command", nargs="+", help="Setup command (e.g., build sdist bdist_wheel)"
    )
    parser.add_argument(
        "--root", help="Repository root. for bootstrap install in Travis CI"
    )
    args = parser.parse_args()

    if args.root:
        repo_root_path = args.root
    else:
        assert is_d1_dev_installed, "d1_dev not installed. Must use --root"
        repo_root_path = d1_dev.util.find_repo_root()

    for pkg_path in PKG_PATH_LIST:
        setup_dir_path = os.path.join(repo_root_path, pkg_path, "src")
        run_setup(setup_dir_path, args.command)


def run_setup(setup_dir_path, command_list):
    try:
        subprocess.check_call(
            ["python3", "setup.py"] + command_list, cwd=setup_dir_path
        )
    except subprocess.CalledProcessError as e:
        logging.error('Setup failed. error="{}"'.format(str(e)))
        raise


if __name__ == "__main__":
    sys.exit(main())<|MERGE_RESOLUTION|>--- conflicted
+++ resolved
@@ -38,17 +38,6 @@
     is_d1_dev_installed = True
 
 PKG_PATH_LIST = [
-<<<<<<< HEAD
-    'dev_tools',
-    'lib_common',
-    'lib_scimeta',
-    'lib_client',
-    'client_cli',
-    'client_onedrive',
-    'gmn',
-    'test_utilities',
-    'csw',
-=======
     "dev_tools",
     "lib_common",
     "lib_scimeta",
@@ -58,7 +47,6 @@
     "gmn",
     "test_utilities",
     # 'csw',
->>>>>>> 735ce93b
 ]
 
 
