--- conflicted
+++ resolved
@@ -16,11 +16,7 @@
 # See the License for the specific language governing permissions and
 # limitations under the License.
 """Views for vendor specific extensions for GMN."""
-<<<<<<< HEAD
-import d1_gmn.app.sysmeta
-=======
 
->>>>>>> 735ce93b
 import d1_gmn.app.sysmeta_extract
 import d1_gmn.app.util
 import d1_gmn.app.views.decorators
