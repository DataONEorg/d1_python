--- conflicted
+++ resolved
@@ -16,7 +16,7 @@
 # See the License for the specific language governing permissions and
 # limitations under the License.
 """REST call handlers for DataONE Member Node APIs."""
-import contextlib
+
 import logging
 import uuid
 
@@ -44,11 +44,6 @@
 import d1_common.checksum
 import d1_common.const
 import d1_common.date_time
-<<<<<<< HEAD
-import d1_common.iter.stream
-import d1_common.object_format_cache
-=======
->>>>>>> 735ce93b
 import d1_common.types.exceptions
 import d1_common.xml
 
