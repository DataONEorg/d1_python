# This work was created by participants in the DataONE project, and is
# jointly copyrighted by participating institutions in DataONE. For
# more information on DataONE, see our web site at http://dataone.org.
#
#   Copyright 2009-2019 DataONE
#
# Licensed under the Apache License, Version 2.0 (the "License");
# you may not use this file except in compliance with the License.
# You may obtain a copy of the License at
#
#   http://www.apache.org/licenses/LICENSE-2.0
#
# Unless required by applicable law or agreed to in writing, software
# distributed under the License is distributed on an "AS IS" BASIS,
# WITHOUT WARRANTIES OR CONDITIONS OF ANY KIND, either express or implied.
# See the License for the specific language governing permissions and
# limitations under the License.
"""Local cache of the CN ObjectFormatList."""

import d1_common.const
import d1_common.object_format_cache

import django.conf

if django.conf.settings.STAND_ALONE:
    object_format_list_cache = d1_common.object_format_cache.ObjectFormatListCache(
        cache_refresh_period=None
    )
else:
    object_format_list_cache = d1_common.object_format_cache.ObjectFormatListCache(
        django.conf.settings.DATAONE_ROOT,
        django.conf.settings.OBJECT_FORMAT_CACHE_PATH,
        django.conf.settings.OBJECT_FORMAT_CACHE_REFRESH_PERIOD,
    )


<<<<<<< HEAD
def get_filename(sciobj_model):
    """Generate a safe filename for SciObj.

    - The returned filename will not have any characters, such as slashes or
    backslashes, that may cause file access to occur outside of the intended directory
    in the filesystem.
    - If a filename is provided in SysMeta, return a safe version of it.
    - If filename is not provided in SysMeta, generate a filename from a safe version of
    the PID plus extension derived from the FormatId.
    - If the FormatId is unknown (not in the CN ObjectFormatList cache), use ".data" as
    the extension.

    """
    return d1_common.utils.filesystem.gen_safe_path_element(
        sciobj_model.filename
        or (
            sciobj_model.pid.did
            + object_format_list_cache.get_filename_extension(
                sciobj_model.format.format, ".data"
            )
        )
    )
=======
def get_filename_extension(format_id, default_ext):
    return object_format_list_cache.get_filename_extension(format_id, default_ext)
>>>>>>> 735ce93b


def get_content_type(format_id):
    return object_format_list_cache.get_content_type(
        format_id, d1_common.const.CONTENT_TYPE_OCTET_STREAM
    )<|MERGE_RESOLUTION|>--- conflicted
+++ resolved
@@ -34,33 +34,8 @@
     )
 
 
-<<<<<<< HEAD
-def get_filename(sciobj_model):
-    """Generate a safe filename for SciObj.
-
-    - The returned filename will not have any characters, such as slashes or
-    backslashes, that may cause file access to occur outside of the intended directory
-    in the filesystem.
-    - If a filename is provided in SysMeta, return a safe version of it.
-    - If filename is not provided in SysMeta, generate a filename from a safe version of
-    the PID plus extension derived from the FormatId.
-    - If the FormatId is unknown (not in the CN ObjectFormatList cache), use ".data" as
-    the extension.
-
-    """
-    return d1_common.utils.filesystem.gen_safe_path_element(
-        sciobj_model.filename
-        or (
-            sciobj_model.pid.did
-            + object_format_list_cache.get_filename_extension(
-                sciobj_model.format.format, ".data"
-            )
-        )
-    )
-=======
 def get_filename_extension(format_id, default_ext):
     return object_format_list_cache.get_filename_extension(format_id, default_ext)
->>>>>>> 735ce93b
 
 
 def get_content_type(format_id):
