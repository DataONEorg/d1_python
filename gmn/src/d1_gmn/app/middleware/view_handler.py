--- conflicted
+++ resolved
@@ -141,10 +141,6 @@
         return pem.getvalue()
 
     def create_cors_options_response(self, request):
-<<<<<<< HEAD
-        response = django.http.HttpResponse(b'Header response to OPTIONS request')
-=======
         response = django.http.HttpResponse(b"Header response to OPTIONS request")
->>>>>>> 735ce93b
         d1_gmn.app.views.headers.add_cors(response, request)
         return response