#!/usr/bin/env python

# This work was created by participants in the DataONE project, and is
# jointly copyrighted by participating institutions in DataONE. For
# more information on DataONE, see our web site at http://dataone.org.
#
#   Copyright 2009-2019 DataONE
#
# Licensed under the Apache License, Version 2.0 (the "License");
# you may not use this file except in compliance with the License.
# You may obtain a copy of the License at
#
#   http://www.apache.org/licenses/LICENSE-2.0
#
# Unless required by applicable law or agreed to in writing, software
# distributed under the License is distributed on an "AS IS" BASIS,
# WITHOUT WARRANTIES OR CONDITIONS OF ANY KIND, either express or implied.
# See the License for the specific language governing permissions and
# limitations under the License.
"""Create database fixture JSON file.

This creates the db entries for a set of test objects by calling the GMN D1
APIs, then uses Django to dump the database to JSON.

Objects are randomly distributed between categories:
  - Standalone, no SID
  - Standalone, SID
  - Chain, no SID
  - Chain, SID

Though object bytes are also created, they are not captured in the db fixture.
See the README.md for more info on the fixtures.

"""
# The Django init needs to occur before the django and gmn_test_case imports, so we're
# stuck with a bit of a messy import section that isort and flake8 don't like.
# isort:skip_file

import datetime
import io
import logging
import random
import sys

import freezegun
import responses

import d1_gmn.tests.gmn_mock
import d1_gmn.tests.gmn_test_case


import d1_test.instance_generator.identifier
import d1_test.instance_generator.random_data
import d1_test.instance_generator.sciobj
import d1_test.instance_generator.user_agent
import d1_test.mock_api.django_client


import d1_client.mnclient_2_0

N_OBJECTS = 1000
N_READ_EVENTS = 2 * N_OBJECTS


@responses.activate
def main():
    d1_test.mock_api.django_client.add_callback(
        d1_gmn.tests.gmn_test_case.MOCK_GMN_BASE_URL
    )

    db_name = d1_gmn.tests.gmn_test_case.django_get_db_name_by_key()
    d1_gmn.tests.gmn_test_case.postgres_drop_if_exists(db_name)
    d1_gmn.tests.gmn_test_case.postgres_create_blank(db_name)
    d1_gmn.tests.gmn_test_case.django_migrate()
    d1_gmn.tests.gmn_test_case.django_commit_and_close()

    client = d1_client.mnclient_2_0.MemberNodeClient_2_0(
        d1_gmn.tests.gmn_test_case.MOCK_GMN_BASE_URL
    )

    # We control the timestamps of newly created objects directly and use
    # freeze_time to control the timestamps that GMN sets on updated objects
    # and events.
    with freezegun.freeze_time("2001-02-03") as freeze_time:
        with d1_gmn.tests.gmn_mock.disable_sysmeta_sanity_checks():
            create_objects(client, freeze_time)
            create_read_events(client, freeze_time)

    d1_gmn.tests.gmn_test_case.django_save_db_fixture()


def create_objects(client, freeze_time):
    head_pid_set = set()
    with d1_gmn.tests.gmn_mock.disable_auth():
        for i in range(N_OBJECTS):
            logging.info("-" * 100)
            logging.info("Creating sciobj: {} / {}".format(i + 1, N_OBJECTS))

            freeze_time.tick(delta=datetime.timedelta(days=1))

            do_chain = random.random() < 0.5

            pid = d1_test.instance_generator.identifier.generate_pid("PID_GMNFXT_")
            pid, sid, sciobj_bytes, sysmeta_pyxb = d1_test.instance_generator.sciobj.generate_reproducible_sciobj_with_sysmeta(
                client, pid
            )
            sciobj_file = io.BytesIO(sciobj_bytes)

            if not do_chain:
                client.create(pid, sciobj_file, sysmeta_pyxb)
            else:
                if len(head_pid_set) < 20:
                    client.create(pid, sciobj_file, sysmeta_pyxb)
                    head_pid_set.add(pid)
                else:
                    sysmeta_pyxb.seriesId = None
                    old_pid = random.choice(list(head_pid_set))
                    head_pid_set.remove(old_pid)
                    client.update(old_pid, sciobj_file, pid, sysmeta_pyxb)


def create_read_events(client, freeze_time):
    with d1_gmn.tests.gmn_mock.disable_auth():
        pid_list = [
            o.identifier.value() for o in client.listObjects(count=N_OBJECTS).objectInfo
        ]
    for i in range(N_READ_EVENTS):
        logging.info("-" * 100)
        logging.info("Creating read event: {} / {}".format(i + 1, N_READ_EVENTS))

        freeze_time.tick(delta=datetime.timedelta(days=1))

<<<<<<< HEAD
        """
        for did in ['pid', 'sid']:
            with open(
                self.test_files.get_abs_test_file_path(
                    'json/db_fixture_{}.json'.format(did)
                ),
                'w',
                encoding='utf-8',
            ) as f:
                d1_gmn.app.sysmeta_extract.extract_values(
                    field_list=[did], out_stream=f
                )
=======
        read_subj = (
            d1_test.instance_generator.random_data.random_regular_or_symbolic_subj()
        )
        with d1_gmn.tests.gmn_mock.set_auth_context(
            active_subj_list=[read_subj],
            trusted_subj_list=[read_subj],
            whitelisted_subj_list=None,
            do_disable_auth=False,
        ):
            client.get(
                random.choice(pid_list),
                vendorSpecific={
                    "User-Agent": d1_test.instance_generator.user_agent.generate()
                },
            )
>>>>>>> 735ce93b


if __name__ == "__main__":
    sys.exit(main())<|MERGE_RESOLUTION|>--- conflicted
+++ resolved
@@ -130,20 +130,6 @@
 
         freeze_time.tick(delta=datetime.timedelta(days=1))
 
-<<<<<<< HEAD
-        """
-        for did in ['pid', 'sid']:
-            with open(
-                self.test_files.get_abs_test_file_path(
-                    'json/db_fixture_{}.json'.format(did)
-                ),
-                'w',
-                encoding='utf-8',
-            ) as f:
-                d1_gmn.app.sysmeta_extract.extract_values(
-                    field_list=[did], out_stream=f
-                )
-=======
         read_subj = (
             d1_test.instance_generator.random_data.random_regular_or_symbolic_subj()
         )
@@ -159,7 +145,6 @@
                     "User-Agent": d1_test.instance_generator.user_agent.generate()
                 },
             )
->>>>>>> 735ce93b
 
 
 if __name__ == "__main__":
