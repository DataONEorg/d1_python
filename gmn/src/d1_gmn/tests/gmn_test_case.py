--- conflicted
+++ resolved
@@ -15,15 +15,12 @@
 # WITHOUT WARRANTIES OR CONDITIONS OF ANY KIND, either express or implied.
 # See the License for the specific language governing permissions and
 # limitations under the License.
-<<<<<<< HEAD
-=======
 
 # The Django init needs to occur before the django and gmn_test_case imports, so we're
 # stuck with a bit of a messy import section that isort and flake8 don't like.
 # isort:skip_file
 
 import bz2
->>>>>>> 735ce93b
 import contextlib
 import copy
 import datetime
@@ -36,8 +33,6 @@
 import tempfile
 import traceback
 
-<<<<<<< HEAD
-=======
 import django
 import django.conf
 import django.core.management
@@ -50,7 +45,6 @@
 import d1_test.test_files
 import psycopg2
 import psycopg2.extensions
->>>>>>> 735ce93b
 import requests
 
 import pytest
@@ -59,11 +53,8 @@
 import d1_gmn.app.models
 import d1_gmn.app.revision
 import d1_gmn.app.sciobj_store
-<<<<<<< HEAD
-=======
 import d1_gmn.app.views.internal
 import d1_gmn.tests
->>>>>>> 735ce93b
 import d1_gmn.tests.gmn_mock
 
 import d1_common.checksum
@@ -73,11 +64,7 @@
 import d1_common.types.dataoneTypes_v1_1
 import d1_common.types.dataoneTypes_v2_0
 import d1_common.types.exceptions
-<<<<<<< HEAD
-import d1_common.utils.filesystem
-=======
-
->>>>>>> 735ce93b
+
 import d1_common.xml
 
 import d1_test.d1_test_case
@@ -91,22 +78,11 @@
 import d1_client.mnclient_1_2
 import d1_client.mnclient_2_0
 
-<<<<<<< HEAD
-import django.core.management
-import django.db
-import django.test
-
-ENABLE_SQL_PROFILING = False
-
-MOCK_GMN_BASE_URL = "http://gmn.client/node"
-
-=======
 ENABLE_SQL_PROFILING = False
 
 MOCK_GMN_BASE_URL = "http://gmn.client/node"
 REL_DB_FIXTURE_PATH = "json/db_fixture.json.bz2"
 DEFAULT_DB_KEY = "default"
->>>>>>> 735ce93b
 
 logger = logging.getLogger(__name__)
 
@@ -118,13 +94,8 @@
         store_root_path,
         d1_test.instance_generator.random_data.random_lower_ascii(fixed_len=10),
     )
-<<<<<<< HEAD
-    store_path = os.path.join(root_path, 'store')
-    upload_path = os.path.join(root_path, 'upload')
-=======
     store_path = os.path.join(root_path, "store")
     upload_path = os.path.join(root_path, "upload")
->>>>>>> 735ce93b
     with django.test.override_settings(
         OBJECT_STORE_PATH=store_path, FILE_UPLOAD_TEMP_DIR=upload_path
     ):
@@ -139,8 +110,6 @@
         finally:
             logger.debug('Deleting sciobj store. store_path="{}"'.format(root_path))
             shutil.rmtree(root_path)
-<<<<<<< HEAD
-=======
 
 
 # Postgres DB
@@ -298,7 +267,6 @@
 
 
 # =============================================================================
->>>>>>> 735ce93b
 
 
 class GMNTestCase(d1_test.d1_test_case.D1TestCase):
@@ -346,11 +314,7 @@
         exc_type, exc_value, exc_traceback = sys.exc_info()
         if not isinstance(exc_value, Exception):
             return
-<<<<<<< HEAD
-        logging.exception("Test failed with exception:")
-=======
         logger.exception("Test failed with exception:")
->>>>>>> 735ce93b
         if not isinstance(exc_value, d1_common.types.exceptions.DataONEException):
             return
         func_name_str = GMNTestCase.get_test_func_name()
@@ -448,21 +412,13 @@
         assert d1_common.checksum.are_checksums_equal(a_pyxb, b_pyxb)
 
     def assert_valid_chain(self, client, pid_chain_list, sid):
-<<<<<<< HEAD
-        logging.debug("Chain: {}".format(" - ".join(pid_chain_list)))
-=======
         logger.debug("Chain: {}".format(" - ".join(pid_chain_list)))
->>>>>>> 735ce93b
         pad_pid_chain_list = [None] + pid_chain_list + [None]
         i = 0
         for prev_pid, cur_pid, next_pid in zip(
             pad_pid_chain_list, pad_pid_chain_list[1:], pad_pid_chain_list[2:]
         ):
-<<<<<<< HEAD
-            logging.debug(
-=======
             logger.debug(
->>>>>>> 735ce93b
                 "Link {}: {} <- {} -> {}".format(i, prev_pid, cur_pid, next_pid)
             )
             obj_str, sysmeta_pyxb = self.get_obj(client, cur_pid)
@@ -834,21 +790,6 @@
         return {"VENDOR-GMN-REMOTE-URL": object_stream_url}
 
     def dump_permissions(self):
-<<<<<<< HEAD
-        logging.debug("Permissions:")
-        for s in d1_gmn.app.models.Permission.objects.order_by(
-            "subject__subject", "level", "sciobj__pid__did"
-        ):
-            logging.debug(s.sciobj.pid.did)
-            logging.debug(s.subject)
-            logging.debug(s.level)
-            logging.debug("")
-
-    def dump_subjects(self):
-        logging.debug("Subjects:")
-        for s in d1_gmn.app.models.Subject.objects.order_by("subject"):
-            logging.debug("  {}".format(s.subject))
-=======
         logger.debug("Permissions:")
         for s in d1_gmn.app.models.Permission.objects.order_by(
             "subject__subject", "level", "sciobj__pid__did"
@@ -862,7 +803,6 @@
         logger.debug("Subjects:")
         for s in d1_gmn.app.models.Subject.objects.order_by("subject"):
             logger.debug("  {}".format(s.subject))
->>>>>>> 735ce93b
 
     def get_sid_with_min_chain_length(self, min_len=2):
         """Get list of all SIDs in the DB fixture."""
@@ -922,17 +862,6 @@
 
         try:
             with django.db.connection.cursor() as cursor:
-<<<<<<< HEAD
-                logging.debug("Running SQL query: {}".format(sql_str.strip()))
-                logging.debug("SQL query args: {}".format(", ".join(sql_arg_list)))
-                cursor.execute(sql_str, sql_arg_list)
-                row_dict = dict_fetchall(cursor)
-                logging.debug("SQL query result:")
-                if dump:
-                    self.sample.dump(row_dict)
-        except Exception as e:
-            logging.error("SQL query error: {}".format(str(e)))
-=======
                 logger.debug("Running SQL query: {}".format(sql_str.strip()))
                 logger.debug("SQL query args: {}".format(", ".join(sql_arg_list)))
                 cursor.execute(sql_str, sql_arg_list)
@@ -942,5 +871,4 @@
                     self.sample.dump(row_dict)
         except Exception as e:
             logger.error("SQL query error: {}".format(str(e)))
->>>>>>> 735ce93b
             raise