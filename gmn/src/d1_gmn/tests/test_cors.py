--- conflicted
+++ resolved
@@ -111,13 +111,6 @@
             response.headers["Access-Control-Allow-Origin"]
             == "https://search.dataone.org"
         )
-<<<<<<< HEAD
-        assert (
-            response.headers['Access-Control-Allow-Origin']
-            == 'https://search.dataone.org'
-        )
-=======
->>>>>>> 735ce93b
 
     @responses.activate
     def test_1090(self, gmn_client_v1_v2):
