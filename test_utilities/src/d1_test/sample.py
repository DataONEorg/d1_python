# This work was created by participants in the DataONE project, and is
# jointly copyrighted by participating institutions in DataONE. For
# more information on DataONE, see our web site at http://dataone.org.
#
#   Copyright 2009-2019 DataONE
#
# Licensed under the Apache License, Version 2.0 (the "License");
# you may not use this file except in compliance with the License.
# You may obtain a copy of the License at
#
#   http://www.apache.org/licenses/LICENSE-2.0
#
# Unless required by applicable law or agreed to in writing, software
# distributed under the License is distributed on an "AS IS" BASIS,
# WITHOUT WARRANTIES OR CONDITIONS OF ANY KIND, either express or implied.
# See the License for the specific language governing permissions and
# limitations under the License.
import base64
import bz2
import contextlib
import hashlib
import logging
import os
import re
import subprocess
import sys
import tempfile
import textwrap
import traceback

import posix_ipc
import requests.structures
import requests_toolbelt.utils.dump

import d1_common
import d1_common.types
import d1_common.types.exceptions
import d1_common.util
import d1_common.utils.filesystem
import d1_common.xml

import d1_test.pycharm
import d1_test.test_files

import d1_client.d1client
import d1_client.util

import django
import django.core
import django.core.management

MAX_LINE_WIDTH = 130

# Options are populated by pytest.
options = {}

logger = logging.getLogger(__name__)


def start_tidy():
    """Call at start of test run to tidy the samples directory.

    Pytest will run regular session scope fixtures in parallel with test collection,
    while this function must complete before collection starts. The best place to call
    it from appears to be ./conftest.pytest_sessionstart().

    """
    logging.info("Moving files to tidy dir")
    with _get_tidy_path() as tidy_dir_path:
        with _get_sample_path() as sample_dir_path:
            d1_common.utils.filesystem.create_missing_directories_for_dir(
                sample_dir_path
            )
            d1_common.utils.filesystem.create_missing_directories_for_dir(tidy_dir_path)
            i = 0
            for i, item_name in enumerate(os.listdir(sample_dir_path)):
                sample_path = os.path.join(sample_dir_path, item_name)
                tidy_path = os.path.join(tidy_dir_path, item_name)
                if os.path.exists(tidy_path):
                    os.unlink(tidy_path)
                os.rename(sample_path, tidy_path)
            logging.info("Moved {} files".format(i))


def assert_diff_equals(left_obj, right_obj, file_post_str, client=None):
    """Check that the difference between two objects, typically captured before and
    after some operation, is as expected."""
    file_ext_str, left_str = obj_to_pretty_str(left_obj)
    right_str = obj_to_pretty_str(right_obj)[1]
    diff_str = _get_sxs_diff_str(left_str, right_str)
    if diff_str is None:
        return
    return assert_equals(diff_str, file_post_str, client, ".sample")


def assert_equals(
    got_obj, file_post_str, client=None, sample_ext=".sample", no_wrap=False
):
    file_ext_str, got_str = obj_to_pretty_str(got_obj, no_wrap=no_wrap)
    filename = _format_file_name(client, file_post_str, sample_ext)
    logging.info('Using sample file. filename="{}"'.format(filename))
    exp_path = _get_or_create_path(filename)

    if options.get("review"):
        _review_interactive(got_str, exp_path, file_post_str, file_ext_str)
        return

    diff_str = _get_sxs_diff_file(got_str, exp_path)

    if diff_str is None:
        return

    logging.info(
        "\nSample file: {0}\n{1} Sample mismatch. GOT <-> EXPECTED {1}\n{2}".format(
            filename, "-" * 10, diff_str
        )
    )

    if options.get("update"):
        save(got_str, filename)
        return

    if options.get("ask"):
        _save_interactive(got_str, exp_path, file_post_str, file_ext_str)
        return

    raise AssertionError(
        "\nSample file: {0}\n{1} Sample mismatch. GOT <-> EXPECTED {1}\n{2}".format(
            filename, "-" * 10, diff_str
        )
    )


@contextlib.contextmanager
def path_lock(path):
    path = str(path)
    logger.debug("Waiting for lock on path: {}".format(path))
<<<<<<< HEAD
    with posix_ipc.Semaphore(
        name="/{}".format(hashlib.md5(path.encode("utf-8")).hexdigest()),
        flags=posix_ipc.O_CREAT,
        initial_value=1,
    ):
        logger.debug("Acquired lock on path: {}".format(path))
        yield
        logger.debug("Released lock on path: {}".format(path))
=======
    sem = posix_ipc.Semaphore(
        name="/{}".format(hashlib.md5(path.encode("utf-8")).hexdigest()),
        flags=posix_ipc.O_CREAT,
        initial_value=1,
    )
    # posix_ipc.Semaphore() can be used as a context manager, and ``with`` uses implicit
    # ``try/finally`` blocks. However, as a context manager, posix_ipc.Semaphore() does
    # not ``close()`` and ``unlink()``.
    try:
        sem.acquire()
        logger.debug("Acquired lock on path: {}".format(path))
        yield
    finally:
        sem.release()
        logger.debug("Released lock on path: {}".format(path))
        try:
            sem.unlink()
        except posix_ipc.ExistentialError:
            pass
>>>>>>> 735ce93b


@contextlib.contextmanager
def get_path(filename):
    # When tidying, get_path_list() may move samples, which can cause concurrent calls
    # to receive different paths for the same file. This is resolved by serializing
    # calls to get_path_list(). Regular multiprocessing.Lock() does not seem to work
    # under pytest-xdist.
    # noinspection PyUnresolvedReferences
    with _get_sample_path(filename) as sample_path:
        if not os.path.isfile(sample_path):
            with _get_tidy_path(filename) as tidy_file_path:
                if os.path.isfile(tidy_file_path):
                    os.rename(tidy_file_path, sample_path)
        yield sample_path


@contextlib.contextmanager
def _get_sample_path(filename=None):
    """``filename==None``: Return path to sample directory."""
    p = os.path.join(
        d1_common.utils.filesystem.abs_path("./test_docs/sample"), filename or ""
    )
    with path_lock(p):
        yield p


@contextlib.contextmanager
def _get_tidy_path(filename=None):
    """``filename==None``: Return path to sample tidy directory."""
    p = os.path.join(
        d1_common.utils.filesystem.abs_path("./test_docs/sample_tidy"), filename or ""
    )
    with path_lock(p):
        yield p


def dump(o, log_func=logger.debug):
    map(log_func, d1_test.sample.obj_to_pretty_str(o, no_clobber=True)[1].splitlines())


def load(filename, mode_str="rb"):
    with open(_get_or_create_path(filename), mode_str) as f:
        return f.read()


def save_path(got_str, exp_path):
    assert isinstance(got_str, str)
    logging.info('Saving sample file. filename="{}"'.format(os.path.split(exp_path)[1]))
    with open(exp_path, "wb") as f:
        f.write(got_str.encode("utf-8"))


def save_obj(got_obj, filename):
    got_str = obj_to_pretty_str(got_obj)[1]
    save(got_str, filename)


def save(got_str, filename):
    path = _get_or_create_path(filename)
    save_path(got_str, path)


def get_sxs_diff(left_obj, right_obj):
    file_ext_str, left_str = obj_to_pretty_str(left_obj)
    right_str = obj_to_pretty_str(right_obj)[1]
    return _get_sxs_diff_str(left_str, right_str)


def gui_sxs_diff(left_obj, right_obj, file_post_str):
    file_ext_str, left_str = obj_to_pretty_str(left_obj)
    right_str = obj_to_pretty_str(right_obj)[1]
    return _gui_diff_str_str(left_str, right_str, file_post_str, file_ext_str)


def obj_to_pretty_str(o, no_clobber=False, no_wrap=False):
    """Serialize object to str.

    - Create a normalized string representation of the object that is suitable for
      using in a diff.
    - XML and PyXB is not normalized here, so the objects must be normalized before
      being passed in.
    - Serialization that breaks long lines into multiple lines is preferred, since
      multiple lines makes differences easier to spot in diffs.

    """

    # noinspection PyUnreachableCode
    def serialize(o_):
        logging.debug('Serializing object. type="{}"'.format(type(o_)))
        #
        # Special cases are ordered before general cases
        #
        # DOT Language (digraph str from ResourceMap)
        with ignore_exceptions():
            if "digraph" in o_:
                # We don't have a good way to normalize DOT, so we just sort the lines
                # and mask out node values.
                return (
                    ".txt",
                    "\n".join(
                        sorted(str(re.sub(r"node\d+", "nodeX", o_)).splitlines())
                    ),
                )
        # DataONEException
        if isinstance(o_, d1_common.types.exceptions.DataONEException):
            return (".txt", str(o_))

        # ResourceMap (rdflib.ConjunctiveGraph)
        with ignore_exceptions():
            return (
                ".xml.repr.txt",
                str(
                    # d1_test.xml_normalize.get_normalized_xml_representation(
                    o_.serialize_to_display("n3")
                    # )
                ),
            )
        # Dict returned from Requests
        if isinstance(o_, requests.structures.CaseInsensitiveDict):
            with ignore_exceptions():
                return (
                    ".json",
                    d1_common.util.serialize_to_normalized_pretty_json(dict(o_)),
                )
        # Requests Request / Response
        if isinstance(o_, (requests.Request, requests.Response)):
            if o_.reason is None:
                o_.reason = "<unknown>"
            return (
                ".txt",
                d1_client.util.normalize_request_response_dump(
                    requests_toolbelt.utils.dump.dump_response(o_)
                ),
            )
        # Valid UTF-8 bytes
        with ignore_exceptions():
            return ".txt", "VALID-UTF-8-BYTES:" + o_.decode("utf-8")
        # Bytes that are not valid UTF-8
        # - Sample files are always valid UTF-8, so binary is forced to UTF-8 by
        # removing any sequences that are not valid UTF-8. This makes diffs more
        # readable in case they contain some UTF-8.
        # - In addition, a Base64 encoded version is included in order to be able to
        # verify byte by byte equivalence.
        # - It would be better to use errors='replace' here, but kdiff3 interprets
        # the Unicode replacement char (�) as invalid Unicode.
        if isinstance(o_, (bytes, bytearray)):
            return (
                ".txt",
                "BINARY-BYTES-AS-UTF-8:{}\nBINARY-BYTES-AS-BASE64:{}".format(
                    o_.decode("utf-8", errors="ignore"),
                    base64.standard_b64encode(o_).decode("ascii"),
                ),
            )
        # Valid XML str
        with ignore_exceptions():
            return ".xml", d1_common.xml.reformat_to_pretty_xml(o_)
        # Valid JSON str
        with ignore_exceptions():
            return ".json", d1_common.util.format_json_to_normalized_pretty_json(o_)
        # Any str
        if isinstance(o_, str):
            return ".txt", o_
        # PyXB object
        with ignore_exceptions():
            return ".xml", d1_common.xml.serialize_to_xml_str(o_, pretty=True)
        # Any native object structure that can be serialized to JSON
        # This covers only basic types that can be sorted. E.g., of not covered:
        # datetime, mixed str and int keys.
        with ignore_exceptions():
            return ".json", d1_common.util.serialize_to_normalized_pretty_json(o_)
        # Anything that has a str representation
        with ignore_exceptions():
            return ".txt", str(o_)
        # Fallback to internal representation
        # Anything that looks like a memory address is clobbered later
        return ".txt", repr(o_)

    file_ext_str, obj_str = serialize(o)
    assert isinstance(obj_str, str)
    obj_str = obj_str.rstrip()

    # Replace '\n' with actual newlines since breaking text into multiple lines
    # when possible helps with diffs.
    obj_str = obj_str.replace("\\n", "\n")

    if not no_clobber:
        obj_str = _clobber_uncontrolled_volatiles(obj_str)

    if not no_wrap:
        obj_str = wrap_and_preserve_newlines(obj_str)

    return file_ext_str, obj_str


def wrap_and_preserve_newlines(s):
    return "\n".join(
        [
            "\n".join(
                textwrap.wrap(
                    line,
                    MAX_LINE_WIDTH,
                    break_long_words=False,
                    replace_whitespace=False,
                )
            )
            for line in s.splitlines()
        ]
    )


def get_test_module_name():
    for module_path, line_num, func_name, line_str in traceback.extract_stack():
        module_name = os.path.splitext(os.path.split(module_path)[1])[0]
        if module_name.startswith("test_") and func_name.startswith("test_"):
            return module_name


def _clobber_uncontrolled_volatiles(o_str):
    """Some volatile values in results are not controlled by freezing the time and/or
    PRNG seed.

    We replace those with a fixed string here.

    """
    # requests-toolbelt is using another prng for mmp docs
    o_str = re.sub(r"(?<=boundary=)[0-9a-fA-F]+", "[BOUNDARY]", o_str)
    o_str = re.sub(r"--[0-9a-f]{32}", "[BOUNDARY]", o_str)
    # entryId is based on a db sequence type
    o_str = re.sub(r"(?<=<entryId>)\d+", "[ENTRY-ID]", o_str)
    # TODO: This shouldn't be needed...
    o_str = re.sub(r"(?<=Content-Type:).*", "[CONTENT-TYPE]", o_str)
    # The uuid module uses MAC address, etc
    o_str = re.sub(r"(?<=test_fragment_volatile_)[0-9a-fA-F]+", "[UUID]", o_str)
    # Version numbers
<<<<<<< HEAD
    o_str = re.sub(r"(?<=DataONE-Python).?\s*\d\.\d\.\d", "[VERSION]", o_str)
    o_str = re.sub(r"(?<=DataONE-GMN).?\s*\d\.\d\.\d", "[VERSION]", o_str)
    o_str = re.sub(r"(?<=Python ITK).?\s*\d\.\d\.\d", "[VERSION]", o_str)
=======
    o_str = re.sub(r"(?<=DataONE-Python)(.*)\d\.\d\.\d", r"\1[VERSION]", o_str)
    o_str = re.sub(r"(?<=DataONE-GMN)(.*)\d\.\d\.\d", r"\1[VERSION]", o_str)
    o_str = re.sub(r"(?<=Python ITK)(.*)\d\.\d\.\d", r"\1[VERSION]", o_str)
>>>>>>> 735ce93b
    # ETA depends on how fast the computer is
    o_str = re.sub(r"\d{1,3}h\d{2}m\d{2}s", "[ETA-HMS]", o_str)
    # Disk space
    o_str = re.sub(r"[\s\d.]+GiB", "[DISK-SPACE]", o_str)
    # Memory address
    o_str = re.sub(r"0x[\da-fA-F]{8,}", "[MEMORY-ADDRESS]", o_str)
    return o_str


def _get_or_create_path(filename):
    """Get the path to a sample file and enable cleaning out unused sample files.

    See the test docs for usage.

    """
    with get_path(filename) as path:
        if not os.path.isfile(path):
            logging.info("Write new sample file: {}".format(path))
            with open(path, "w") as f:
                f.write("<new sample file>\n")
        return path


def _format_file_name(client, file_post_str, file_ext_str):
    section_list = [get_test_module_name(), file_post_str]
    if client:
        section_list.extend(
            [
                d1_client.d1client.get_client_type(client),
                d1_client.d1client.get_version_tag_by_d1_client(client),
            ]
        )
    return "{}{}".format(
        d1_common.utils.filesystem.gen_safe_path_element("_".join(section_list)),
        file_ext_str,
    )


def _get_sxs_diff_str(got_str, exp_str):
    with tempfile.NamedTemporaryFile(suffix="__EXPECTED") as exp_f:
        exp_f.write(exp_str.encode("utf-8"))
        exp_f.seek(0)
        return _get_sxs_diff_file(got_str, exp_f.name)


def _get_sxs_diff_file(got_str, exp_path):
    """Return a minimal formatted side by side diff if there are any none- whitespace
    changes, else None.

    - Return: str

    """
    assert isinstance(got_str, str)
    # Work around a bug in ``sdiff``, where it may not detect differences on the last
    # line if the string does not end with LF.
<<<<<<< HEAD
    if not got_str.endswith('\n'):
        got_str += '\n'
=======
    if not got_str.endswith("\n"):
        got_str += "\n"
>>>>>>> 735ce93b
    try:
        sdiff_proc = subprocess.Popen(
            [
                "sdiff",
                "--ignore-blank-lines",
                "--ignore-all-space",
                "--minimal",
                "--width={}".format(MAX_LINE_WIDTH),
                "--tabsize=2",
                "--strip-trailing-cr",
                "--expand-tabs",
                "--text",
                "-",
                exp_path
                # '--suppress-common-lines'
            ],
            bufsize=-1,
            stdin=subprocess.PIPE,
            stdout=subprocess.PIPE,
            stderr=subprocess.PIPE,
        )
        out_bytes, err_str = sdiff_proc.communicate(got_str.encode("utf-8"))
    except OSError as e:
        raise AssertionError(
            'Unable to run sdiff. Is it installed? error="{}"'.format(str(e))
        )
    else:
        if not sdiff_proc.returncode:
            return
        if sdiff_proc.returncode == 1:
            return out_bytes.decode("utf-8")
        else:
            raise AssertionError(
                'sdiff returned error code. code={} error="{}"'.format(
                    sdiff_proc.returncode, err_str
                )
            )


def _gui_diff_str_path(got_str, exp_path, file_post_str, file_ext_str):
    exp_str = d1_test.test_files.load_utf8_to_str(exp_path)
    with _tmp_file_pair(got_str, exp_str, file_post_str, file_ext_str) as (
        got_f,
        exp_f,
    ):
        d1_test.pycharm.diff(got_f.name, exp_f.name)


def _gui_diff_str_str(left_str, right_str, file_post_str, file_ext_str):
    with _tmp_file_pair(left_str, right_str, file_post_str, file_ext_str) as (
        left_f,
        right_f,
    ):
        d1_test.pycharm.diff(left_f.name, right_f.name)


def _save_interactive(got_str, exp_path, file_post_str, file_ext_str):
    _gui_diff_str_path(got_str, exp_path, file_post_str, file_ext_str)
    response_str = ask_sample_file_update(exp_path)
    if response_str == "y":
        save_path(got_str, exp_path)
    elif response_str == "f":
        raise AssertionError("Failure triggered interactively")


def _diff_interactive(left_str, right_str, file_post_str, file_ext_str):
    _gui_diff_str_str(left_str, right_str, file_post_str, file_ext_str)
    response_str = ask_diff_ignore()
    if response_str == "f":
        raise AssertionError("Failure triggered interactively")


def _review_interactive(got_str, exp_path, file_post_str, file_ext_str):
    _gui_diff_str_path(got_str, exp_path, file_post_str, file_ext_str)
    response_str = ask_sample_file_update(exp_path)
    if response_str == "y":
        save_path(got_str, exp_path)
    elif response_str == "f":
        raise AssertionError("Failure triggered interactively")


@contextlib.contextmanager
def ignore_exceptions(*exception_list):
    exception_list = exception_list or (Exception,)
    try:
        yield
    except exception_list as e:
        if e is SyntaxError:
            raise
        # logging.debug('Ignoring exception: {}'.format(str(e)))


@contextlib.contextmanager
def _tmp_file_pair(got_str, exp_str, file_post_str, file_ext_str):
    def format_suffix(n):
        return "{}__{}__{}".format(
            "__{}".format(file_post_str.upper()) if file_post_str else "",
            n.upper(),
            file_ext_str,
        )

    with tempfile.NamedTemporaryFile(suffix=format_suffix("RECEIVED")) as got_f:
        with tempfile.NamedTemporaryFile(suffix=format_suffix("EXPECTED")) as exp_f:
            got_f.write(got_str.encode("utf-8"))
            exp_f.write(exp_str.encode("utf-8"))
            got_f.seek(0)
            exp_f.seek(0)
            yield got_f, exp_f


def save_compressed_db_fixture(filename):
    with get_path(filename) as fixture_file_path:
        logging.info('Writing fixture sample. path="{}"'.format(fixture_file_path))
        with bz2.BZ2File(
            fixture_file_path, "w", buffering=1024, compresslevel=9
        ) as bz2_file:
            django.core.management.call_command("dumpdata", stdout=bz2_file)


def ask_sample_file_update(sample_path):
    return user_prompt(
        'Update sample file "{}"? Yes/No/Fail [Enter/n/f]'.format(
            os.path.split(sample_path)[1]
        ),
        set("n"),
    )


def ask_diff_ignore():
    return user_prompt("Ignore difference? Yes/Fail [Enter/f]")


def user_prompt(
    question_str, response_set=None, ok_response_str="y", cancel_response_str="f"
):
    """``input()`` function that accesses the stdin and stdout file descriptors
    directly.

    For prompting for user input under ``pytest`` ``--capture=sys`` and
    ``--capture=no``. Does not work with ``--capture=fd``.

    """
    valid_response_set = (
        (response_set or set()) | set(ok_response_str) | set(cancel_response_str)
    )

    def fd_input():
        while True:
            with os.fdopen(os.dup(1), "w") as stdout:
                stdout.write("\n{}: ".format(question_str))

            with os.fdopen(os.dup(2), "r") as stdin:
                response_str = stdin.readline().lower().strip()

            if response_str in valid_response_set:
                return response_str

            if response_str == "":
                return ok_response_str

    try:
        return fd_input()
    except KeyboardInterrupt:
        return cancel_response_str


# ==============================================================================


class SampleException(Exception):
    pass<|MERGE_RESOLUTION|>--- conflicted
+++ resolved
@@ -23,7 +23,6 @@
 import os
 import re
 import subprocess
-import sys
 import tempfile
 import textwrap
 import traceback
@@ -135,16 +134,6 @@
 def path_lock(path):
     path = str(path)
     logger.debug("Waiting for lock on path: {}".format(path))
-<<<<<<< HEAD
-    with posix_ipc.Semaphore(
-        name="/{}".format(hashlib.md5(path.encode("utf-8")).hexdigest()),
-        flags=posix_ipc.O_CREAT,
-        initial_value=1,
-    ):
-        logger.debug("Acquired lock on path: {}".format(path))
-        yield
-        logger.debug("Released lock on path: {}".format(path))
-=======
     sem = posix_ipc.Semaphore(
         name="/{}".format(hashlib.md5(path.encode("utf-8")).hexdigest()),
         flags=posix_ipc.O_CREAT,
@@ -164,7 +153,6 @@
             sem.unlink()
         except posix_ipc.ExistentialError:
             pass
->>>>>>> 735ce93b
 
 
 @contextlib.contextmanager
@@ -400,15 +388,9 @@
     # The uuid module uses MAC address, etc
     o_str = re.sub(r"(?<=test_fragment_volatile_)[0-9a-fA-F]+", "[UUID]", o_str)
     # Version numbers
-<<<<<<< HEAD
-    o_str = re.sub(r"(?<=DataONE-Python).?\s*\d\.\d\.\d", "[VERSION]", o_str)
-    o_str = re.sub(r"(?<=DataONE-GMN).?\s*\d\.\d\.\d", "[VERSION]", o_str)
-    o_str = re.sub(r"(?<=Python ITK).?\s*\d\.\d\.\d", "[VERSION]", o_str)
-=======
     o_str = re.sub(r"(?<=DataONE-Python)(.*)\d\.\d\.\d", r"\1[VERSION]", o_str)
     o_str = re.sub(r"(?<=DataONE-GMN)(.*)\d\.\d\.\d", r"\1[VERSION]", o_str)
     o_str = re.sub(r"(?<=Python ITK)(.*)\d\.\d\.\d", r"\1[VERSION]", o_str)
->>>>>>> 735ce93b
     # ETA depends on how fast the computer is
     o_str = re.sub(r"\d{1,3}h\d{2}m\d{2}s", "[ETA-HMS]", o_str)
     # Disk space
@@ -464,13 +446,8 @@
     assert isinstance(got_str, str)
     # Work around a bug in ``sdiff``, where it may not detect differences on the last
     # line if the string does not end with LF.
-<<<<<<< HEAD
-    if not got_str.endswith('\n'):
-        got_str += '\n'
-=======
     if not got_str.endswith("\n"):
         got_str += "\n"
->>>>>>> 735ce93b
     try:
         sdiff_proc = subprocess.Popen(
             [
