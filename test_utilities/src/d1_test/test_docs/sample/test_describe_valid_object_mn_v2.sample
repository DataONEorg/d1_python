--- conflicted
+++ resolved
@@ -9,11 +9,7 @@
   "Content-Type": "application/octet-stream",
   "DataONE-Checksum": "SHA-1,6f7f17cffdff694f0b8e16362d72d9fcfd0c0909",
   "DataONE-FormatId": "audio/x-wav",
-<<<<<<< HEAD
-  "DataONE-GMN": "3.4.1",
-=======
   "DataONE-GMN": "[VERSION]",
->>>>>>> 735ce93b
   "DataONE-SerialVersion": "32",
   "DataONE-SeriesId": "SID_dhacjyisbmzd",
   "Date": "Thu, 01 Mar 1945 00:00:00 GMT",
