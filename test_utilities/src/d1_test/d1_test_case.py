#!/usr/bin/env python

# This work was created by participants in the DataONE project, and is
# jointly copyrighted by participating institutions in DataONE. For
# more information on DataONE, see our web site at http://dataone.org.
#
#   Copyright 2009-2019 DataONE
#
# Licensed under the Apache License, Version 2.0 (the "License");
# you may not use this file except in compliance with the License.
# You may obtain a copy of the License at
#
#   http://www.apache.org/licenses/LICENSE-2.0
#
# Unless required by applicable law or agreed to in writing, software
# distributed under the License is distributed on an "AS IS" BASIS,
# WITHOUT WARRANTIES OR CONDITIONS OF ANY KIND, either express or implied.
# See the License for the specific language governing permissions and
# limitations under the License.
"""Utilities for unit- and integration tests."""
import collections
import contextlib
import datetime
import gc
import inspect
import io
import logging
import os
import random
import resource
import sys
import tempfile
import traceback
import xml

import decorator
import mock
import psutil
import psycopg2
import pyxb

import d1_common
import d1_common.cert.x509
import d1_common.const
import d1_common.date_time
import d1_common.types
import d1_common.types.dataoneErrors
import d1_common.types.dataoneTypes
import d1_common.xml

import d1_test.sample
import d1_test.test_files

CN_URL = d1_common.const.URL_DATAONE_ROOT

MOCK_MN_BASE_URL = "http://mock.mn/node"
MOCK_CN_BASE_URL = "http://mock.cn/node"
MOCK_CN_MN_BASE_URL = "http://mock.cn.mn/node"

MOCK_REMOTE_BASE_URL = "http://mock/remote"
MOCK_INVALID_BASE_URL = "http://mock/invalid"

SOLR_QUERY_ENDPOINT = "/cn/v1/query/solr/"

DEFAULT_PERMISSION_LIST = [
    (["subj1"], ["read"]),
    (["subj2", "subj3", "subj4"], ["read", "write"]),
    (["subj5", "subj6", "subj7", "subj8"], ["read", "changePermission"]),
    (["subj9", "subj10", "subj11", "subj12"], ["changePermission"]),
]

SUBJ_DICT = {
    "trusted": "gmn_test_subject_trusted",
    "submitter": "gmn_test_subject_submitter",
}

<<<<<<< HEAD
DB_FIXTURE_PID_LIST = [
    v['pid']
    for v in d1_test.test_files.load_json('db_fixture_pid.json')
    if v['pid'] is not None
]
DB_FIXTURE_SID_LIST = [
    v['sid']
    for v in d1_test.test_files.load_json('db_fixture_sid.json')
    if v['sid'] is not None
]

=======
>>>>>>> 735ce93b

@contextlib.contextmanager
def capture_std():
    """Capture stdout and stderr.

    - Does NOT capture logging.
    - Use the caplog fixture and get_caplog_text() for log capture.

    """
    new_out, new_err = io.StringIO(), io.StringIO()
    old_out, old_err = sys.stdout, sys.stderr
    try:
        sys.stdout, sys.stderr = new_out, new_err
        yield sys.stdout, sys.stderr
    finally:
        sys.stdout, sys.stderr = old_out, old_err


def get_caplog_text(caplog, logger_name=None):
    """Return the log messages currently captured by the caplog fixture.

    - If ``logger_name`` is set, only messages from the given logger are returned.
    - This differs from `caplog.text` in that only the message part of the logs
    are retrieved, not the timestamps, loggers and log levels.

    """
    return "\n".join(
        [
            r.getMessage()
            for r in caplog.records
            if (logger_name is None) or logger_name == r.name
        ]
    )


def clear_caplog(caplog):
    caplog.handler.records = []


@contextlib.contextmanager
def mock_input(answer_str):
    def _log(prompt_str):
        sys.stdout.write(prompt_str)
        return mock.DEFAULT

    with mock.patch("builtins.input", side_effect=_log, return_value=answer_str):
        yield


@contextlib.contextmanager
def disable_debug_level_logging():
    try:
        logging.disable(logging.DEBUG)
        yield
    finally:
        logging.disable(logging.NOTSET)


# reproducible_random

# TODO: When we move to Py3, move this over to the simple wrapper supported
# there. For now, this works, and it's probably not worth simplifying it with
# any decorator/context/class/function/parameterized wrappers.


def reproducible_random_decorator(seed):
    def reproducible_random_decorator_real(cls_or_func):
        if inspect.isclass(cls_or_func):
            return _reproducible_random_class_decorator(cls_or_func, seed)
        elif isinstance(cls_or_func, collections.Callable):
            return _reproducible_random_func_decorator(cls_or_func, seed)
        else:
            raise ValueError("Decorated object must be a class or callable (function)")

    return reproducible_random_decorator_real


def _reproducible_random_class_decorator(cls, seed):
    for test_name, test_func in list(cls.__dict__.items()):
        if test_name.startswith("test_"):
            # logging.debug(
            #   'Decorating: {}.{}: reproducible_random()'.
            #   format(cls.__name__, test_name)
            # )
            setattr(
                cls, test_name, _reproducible_random_func_decorator(test_func, seed)
            )
    return cls


def _reproducible_random_func_decorator(func, seed):
    def wrapper(func2, *args, **kwargs):
        # logging.debug(
        #   'Decorating: {}: reproducible_random()'.format(func2.__name__)
        # )
        with reproducible_random_context(seed):
            return func2(*args, **kwargs)

    return decorator.decorator(wrapper, func)


@contextlib.contextmanager
def reproducible_random_context(seed=None):
    """Start the PRNG at a fixed seed."""
    if seed is None:
        seed = get_test_module_name()
    state = random.getstate()
    random.seed(seed)
    yield
    random.setstate(state)


# ===============================================================================


@contextlib.contextmanager
def temp_sparse_file(gib=0, mib=0, kib=0, b=0):
    """Context manager providing a temporary file of size ``gib`` GiB + ``mib`` MiB +
    ``kib`` KiB + ``b`` bytes.

    - The file is created as a sparse empty file in tmp, so does not allocate
    actual space on disk.
    - Intended for use when large, empty (all zero), test files are needed.

    """
    with tempfile.TemporaryFile() as f:
        f.seek(gib * 1024 ** 3 + mib * 1024 ** 2 + kib * 1024 + b - 1)
        f.write(b"0")
        f.seek(0)
        yield f


@contextlib.contextmanager
def temp_file_name(suffix=None):
    """Provide a file path that can be used as the location of a temporary file, and
    delete any file written to the path on exit."""
    with tempfile.NamedTemporaryFile(suffix=suffix) as f:
        temp_file_path = f.name
    yield temp_file_path
    try:
        os.unlink(temp_file_path)
    except EnvironmentError:
        pass


@contextlib.contextmanager
def disable_garbage_collector():
    """Context manager that disables the garbage collector while in the context.

    Warnings:

      ``gc.collect()`` is called before entering the context in order to force Python to
      allocate new memory for objects that are created within the context. However, that
      does not seem to work reliably in the tested versions of Python 3.

    """
    gc.disable()
    gc.collect()
    try:
        yield
    finally:
        gc.enable()


@contextlib.contextmanager
def memory_limit(max_mem_bytes):
    """Raise MemoryError if code within the manager causes memory used by process to
    increase by more than ``max_mem_bytes``.

    This can be used for detecting excessive memory usage, for instance due to objects
    being buffered in memory instead of being streamed.

    This is implemented by setting a memory allocation limit at the process level and
    disabling garbage collection before entering the context and reversing that at
    exit.

    Warnings:

      This has turned out to not be very accurate. It may be due to Python holding on
      to memory after it has been garbage collected, though ``gc.collect()`` is called
      by the context manager in an attempt to avoid that.

      It's currently necessary to massively overshoot the limit specified by
      ``max_mem_bytes`` in order to reliably raise a MemoryError. Current values for a
      unit test for this context manager, is 10 MiB for ``max_mem_bytes`` and a
      combined 100 MiB of attempted allocations.

    """
    with disable_garbage_collector():
        process = psutil.Process(os.getpid())
        old_limit_tup = resource.getrlimit(resource.RLIMIT_AS)
        current_used_bytes = process.memory_info().vms
        limit_bytes = current_used_bytes + max_mem_bytes
        logging.debug(
            "Setting memory limit. current={:,} bytes, limit={:,} bytes".format(
                current_used_bytes, limit_bytes
            )
        )
        resource.setrlimit(resource.RLIMIT_AS, (limit_bytes, resource.RLIM_INFINITY))

        yield

        logging.debug("Removing memory limit. limit={:,} bytes".format(limit_bytes))
        resource.setrlimit(resource.RLIMIT_AS, old_limit_tup)


# ===============================================================================


class D1TestCase(object):
    @property
    def sample(self):
        return d1_test.sample

    @property
    def test_files(self):
        return d1_test.test_files

<<<<<<< HEAD
    @property
    def db_fixture_pid_list(self):
        """Get list of all PIDs in the DB fixture."""
        return DB_FIXTURE_PID_LIST

    @property
    def db_fixture_sid_list(self):
        """Get list of all SIDs in the DB fixture."""
        return DB_FIXTURE_SID_LIST

=======
>>>>>>> 735ce93b
    @staticmethod
    def deserialize_and_check(doc, raises_pyxb_exc=False):
        try:
            d1_common.types.dataoneTypes.CreateFromDocument(doc)
        except (pyxb.PyXBException, xml.sax.SAXParseException):
            if raises_pyxb_exc:
                return
            else:
                raise
        if raises_pyxb_exc:
            raise Exception("Did not receive expected exception")

    @staticmethod
    def deserialize_exception_and_check(doc, raises_pyxb_exc=False):
        try:
            obj = d1_common.types.dataoneErrors.CreateFromDocument(doc)
        except (pyxb.PyXBException, xml.sax.SAXParseException):
            if raises_pyxb_exc:
                return
            else:
                raise
        if raises_pyxb_exc:
            raise Exception("Did not receive expected exception")
        return obj

    @staticmethod
    def get_total_number_of_objects(client):
        object_list = client.listObjects(
            count=1
        )  # TODO: Should be count=0 but there's currently a bug in CN.
        return object_list.total

    @staticmethod
    def get_pid_by_index(client, idx):
        object_list = client.listObjects(start=idx, count=1)
        try:
            return object_list.objectInfo[0].identifier.value()
        except IndexError:
            raise Exception("No objects")

    @staticmethod
    def get_random_valid_pid(client):
        total = D1TestCase.get_total_number_of_objects(client)
        return D1TestCase.get_pid_by_index(client, random.randint(0, total - 1))

    @staticmethod
    def touch(module_path, times=None):
        with open(module_path, "a"):
            os.utime(module_path, times)

    #
    # Exception handling
    #

    # @staticmethod
    # def get_d1_test_case_location(exc_traceback=None):
    #   """Return the abs path and line number of the unit test that directly or
    #   indirectly triggered the exception
    #   - Use the exception currently being handled if exc_traceback is None,
    #   else use exc_traceback.
    #   - The unit test must be a method in a class that derives from D1TestCase.
    #   """
    #   tb_frame = D1TestCase.get_last_d1_test_case_frame(exc_traceback)
    #   return tb_frame.f_code.co_filename, tb_frame.f_lineno #+ 1

    # exc_traceback = D1TestCase.get_and_check_traceback(exc_traceback)
    # location_tup = None
    # while exc_traceback:
    #   if D1TestCase.frame_is_d1_test_case_method(exc_traceback):
    #     co = exc_traceback.tb_frame.f_code
    #     location_tup = co.co_filename, co.co_firstlineno + 1
    #   exc_traceback = exc_traceback.tb_next
    # if location_tup:
    #   return location_tup
    # raise Exception(
    #   "Exception was not triggered in a D1TestCase unit test method"
    # )

    @staticmethod
    def get_d1_test_case_location(exc_traceback=None):
        """Return the last stack frame that holds a D1TestCase unit test method.

        - Use the exception currently being handled if exc_traceback is None, else use
          exc_traceback.
        - The unit test must be a method in a class that derives from D1TestCase.

        """
        exc_traceback = D1TestCase.get_and_check_traceback(exc_traceback)
        location_tup = None
        while exc_traceback:
            if D1TestCase.frame_is_d1_test_case_method(exc_traceback):
                location_tup = (
                    exc_traceback.tb_frame.f_code.co_filename,
                    exc_traceback.tb_lineno,
                )

            exc_traceback = exc_traceback.tb_next
        if not location_tup:
            raise Exception(
                "Exception was not triggered in a D1TestCase unit test method"
            )
        return location_tup

    @staticmethod
    def frame_is_d1_test_case_method(exc_traceback):
        try:
            return isinstance(exc_traceback.tb_frame.f_locals["self"], D1TestCase)
        except KeyError:
            return False

    @staticmethod
    def get_and_check_traceback(tb):
        tb = tb or sys.exc_info()[2]
        assert hasattr(tb, "tb_next"), (
            "Not a valid traceback. Must be a native Python traceback, not a "
            "pytest.Traceback."
        )
        return tb

    #
    # Misc
    #

    @staticmethod
    @contextlib.contextmanager
    def mock_ssl_download(cert_obj):
        """Simulate successful cert download by catching call to
        ssl.SSLSocket.getpeercert() and returning {cert_obj} in DER format."""
        cert_der = d1_common.cert.x509.serialize_cert_to_der(cert_obj)
        with mock.patch("d1_common.cert.x509.ssl.SSLSocket.connect") as mock_connect:
            with mock.patch(
                "d1_common.cert.x509.ssl.SSLSocket.getpeercert"
            ) as mock_getpeercert:
                mock_getpeercert.return_value = cert_der
                yield mock_connect, mock_getpeercert

    def get_pyxb_value(self, inst_pyxb, inst_attr):
        try:
            return str(getattr(inst_pyxb, inst_attr).value())
        except (ValueError, AttributeError):
            return None

    def now_str(self):
        return d1_common.date_time.utc_now().strftime("%Y-%m-%d_%H:%M:%S")

    @staticmethod
    def dt_from_ts(ts, tz=None):
        """Convert POSIX timestamp to a datetime.

        - If ``tz`` supplied: The dt is adjusted to that tz before being returned.
        - If ``tz`` not supplied: the dt is returned as naive.
        - Keeping this function out of d1_common.date_time since naive datetimes are
          only needed for testing.

        """
        return datetime.datetime.fromtimestamp(ts, tz)

    # def random_str(self, num_chars=10):
    #   return ''.join([
    #     random.choice(string.ascii_lowercase) for _ in range(num_chars)
    #   ])

    # def random_id(self):
    #   return '{}_{}'.format(self.random_str(), self.now_str())
    #
    # def random_pid(self):
    #   return 'PID_{}'.format(self.random_id())
    #
    # def random_sid(self):
    #   return 'SID_{}'.format(self.random_id())
    #
    # def random_tag(self, tag_str):
    #   return '{}_{}'.format(tag_str, self.random_str())

    def format_pyxb(self, type_pyxb):
        ss = io.StringIO()
        ss.write("PyXB type instance:\n")
        ss.write(
            "\n".join(
                [
                    "  {}".format(s)
                    for s in d1_common.xml.serialize_to_xml_str(type_pyxb).splitlines()
                ]
            )
        )
        return ss.getvalue()

    # @staticmethod
    # def create_cursor(dsn):
    #   c = psycopg2.connect(dsn)
    #   return c.cursor(cursor_factory=psycopg2.extras.DictCursor)

    @staticmethod
    def run_sql(sql_str="", db_str=None, *args):
        """Run raw SQL using a separate DB connection."""
        try:
            conn = psycopg2.connect(database=db_str)
            # autocommit: Disable automatic transactions
            conn.set_isolation_level(psycopg2.extensions.ISOLATION_LEVEL_AUTOCOMMIT)
            cur = conn.cursor()
            cur.execute(sql_str, args)
            return cur.fetchall()
        except psycopg2.DatabaseError as e:
            logging.error('SQL query error: ="{}"'.format(str(e)))
            raise
        finally:
            conn.close()

    #
    # SysMeta
    #

    @staticmethod
    def expand_subjects(subj):
        if isinstance(subj, str):
            subj = [subj]
        return {SUBJ_DICT[v] if v in SUBJ_DICT else v for v in subj or []}

    def prep_node_list(self, node_list, tag_str, num_nodes=5):
        if node_list is None:
            return None
        elif isinstance(node_list, list):
            return node_list
        elif node_list == "random":
            return [
                "urn:node:{}".format(self.random_tag(tag_str)) for _ in range(num_nodes)
            ]


# ===============================================================================

# import logging, logging.config, colorstreamhandler
#
# _LOGCONFIG = {
#     "version": 1,
#     "disable_existing_loggers": False,
#
#     "handlers": {
#         "console": {
#             "class": "colorstreamhandler.ColorStreamHandler",
#             "stream": "ext://sys.stderr",
#             "level": "INFO"
#         }
#     },
#
#     "root": {
#         "level": "INFO",
#         "handlers": ["console"]
#     }
# }
#
# logging.config.dictConfig(_LOGCONFIG)
# mylogger = logging.getLogger("mylogger")
# mylogger.warning("foobar")


class ColorStreamHandler(logging.StreamHandler):
    DEFAULT = "\x1b[0m"
    RED = "\x1b[31m"
    GREEN = "\x1b[32m"
    YELLOW = "\x1b[33m"
    CYAN = "\x1b[36m"

    CRITICAL = RED
    ERROR = RED
    WARNING = YELLOW
    INFO = GREEN
    DEBUG = CYAN

    @classmethod
    def _get_color(cls, level):
        if level >= logging.CRITICAL:
            return cls.CRITICAL
        elif level >= logging.ERROR:
            return cls.ERROR
        elif level >= logging.WARNING:
            return cls.WARNING
        elif level >= logging.INFO:
            return cls.INFO
        elif level >= logging.DEBUG:
            return cls.DEBUG
        else:
            return cls.DEFAULT

    def __init__(self, stream=None):
        logging.StreamHandler.__init__(self, stream)

    def format(self, record):
        text = logging.StreamHandler.format(self, record)
        color = self._get_color(record.levelno)
        return color + text + self.DEFAULT


def get_test_module_name():
    for module_path, line_num, func_name, line_str in traceback.extract_stack():
        module_name = os.path.splitext(os.path.split(module_path)[1])[0]
        if module_name.startswith("test_") and func_name.startswith("test_"):
            return module_name<|MERGE_RESOLUTION|>--- conflicted
+++ resolved
@@ -74,20 +74,6 @@
     "submitter": "gmn_test_subject_submitter",
 }
 
-<<<<<<< HEAD
-DB_FIXTURE_PID_LIST = [
-    v['pid']
-    for v in d1_test.test_files.load_json('db_fixture_pid.json')
-    if v['pid'] is not None
-]
-DB_FIXTURE_SID_LIST = [
-    v['sid']
-    for v in d1_test.test_files.load_json('db_fixture_sid.json')
-    if v['sid'] is not None
-]
-
-=======
->>>>>>> 735ce93b
 
 @contextlib.contextmanager
 def capture_std():
@@ -306,19 +292,6 @@
     def test_files(self):
         return d1_test.test_files
 
-<<<<<<< HEAD
-    @property
-    def db_fixture_pid_list(self):
-        """Get list of all PIDs in the DB fixture."""
-        return DB_FIXTURE_PID_LIST
-
-    @property
-    def db_fixture_sid_list(self):
-        """Get list of all SIDs in the DB fixture."""
-        return DB_FIXTURE_SID_LIST
-
-=======
->>>>>>> 735ce93b
     @staticmethod
     def deserialize_and_check(doc, raises_pyxb_exc=False):
         try:
