#!/usr/bin/env python
# -*- coding: utf-8 -*-

# This work was created by participants in the DataONE project, and is
# jointly copyrighted by participating institutions in DataONE. For
# more information on DataONE, see our web site at http://dataone.org.
#
#   Copyright 2009-2016 DataONE
#
# Licensed under the Apache License, Version 2.0 (the "License");
# you may not use this file except in compliance with the License.
# You may obtain a copy of the License at
#
#   http://www.apache.org/licenses/LICENSE-2.0
#
# Unless required by applicable law or agreed to in writing, software
# distributed under the License is distributed on an "AS IS" BASIS,
# WITHOUT WARRANTIES OR CONDITIONS OF ANY KIND, either express or implied.
# See the License for the specific language governing permissions and
# limitations under the License.

# Stdlib
import logging
import sys

# D1
import d1_common.const
import d1_common.types.dataoneTypes_v2_0
import d1_common.util

# App
import baseclient_2_0
import cnclient_1_1


class CoordinatingNodeClient_2_0(
  baseclient_2_0.DataONEBaseClient_2_0,
  cnclient_1_1.CoordinatingNodeClient_1_1,
):
  """Extend DataONEBaseClient_2_0 and CoordinatingNodeClient_1_1 with functionality
  for Coordinating nodes that was added in v2.0 of the DataONE infrastructure.

  For details on how to use these methods, see:

  https://releases.dataone.org/online/api-documentation-v2.0/apis/CN_APIs.html
  """

  def __init__(self, *args, **kwargs):
    """See baseclient.DataONEBaseClient for args."""
    self.logger = logging.getLogger(__file__)
    kwargs.setdefault('api_major', 2)
    kwargs.setdefault('api_minor', 0)
    baseclient_2_0.DataONEBaseClient_2_0.__init__(self, *args, **kwargs)
    cnclient_1_1.CoordinatingNodeClient_1_1.__init__(self, *args, **kwargs)

  #=========================================================================
  # Core API
  #=========================================================================

  # CNCore.listFormats() → ObjectFormatList
  # http://mule1.dataone.org/ArchitectureDocs-current/apis/CN_APIs.html#CNCore.listFormats
  # v2.0: The structure of v2_0.Types.ObjectFormat has changed.

  def listFormatsResponse(self):
    return self.GET('formats')

  def listFormats(self):
    response = self.listFormatsResponse()
    return self._read_dataone_type_response(response, 'ObjectFormatList')

  @d1_common.util.utf8_to_unicode
  def deleteObjectResponse(self, pid):
    return self.DELETE(['object', pid])

  @d1_common.util.utf8_to_unicode
  def deleteObject(self, pid):
<<<<<<< HEAD
    response = self.deleteObjectResponse(pid)
    return self._read_dataone_type_response(
      response, d1_common.types.dataoneTypes_v2_0.Identifier
    )
=======
    response = self.deleteObjectResponse( pid )
    return self._read_dataone_type_response(response, 'Identifier')
>>>>>>> 297be01e

  #=========================================================================
  # Read API
  #=========================================================================

  @d1_common.util.utf8_to_unicode
  def listObjectsResponse(
    self, fromDate=None, toDate=None, objectFormat=None, replicaStatus=None,
    nodeId=None, start=0, count=d1_common.const.DEFAULT_LISTOBJECTS,
    vendorSpecific=None
  ):
    self._slice_sanity_check(start, count)
    self._date_span_sanity_check(fromDate, toDate)
    query = {
      'fromDate': fromDate,
      'toDate': toDate,
      'formatId': objectFormat,
      'replicaStatus': replicaStatus,
      'nodeId': nodeId,
      'start': int(start),
      'count': int(count)
    }
    return self.GET('object', query=query, headers=vendorSpecific)

  @d1_common.util.utf8_to_unicode
  def listObjects(
    self, fromDate=None, toDate=None, objectFormat=None, replicaStatus=None,
    nodeId=None, start=0, count=d1_common.const.DEFAULT_LISTOBJECTS,
    vendorSpecific=None
  ):
    response = self.listObjectsResponse(
      fromDate=fromDate, toDate=toDate, objectFormat=objectFormat,
      replicaStatus=replicaStatus, nodeId=nodeId, start=start, count=count,
      vendorSpecific=vendorSpecific
    )
    return self._read_dataone_type_response(response, 'ObjectList')<|MERGE_RESOLUTION|>--- conflicted
+++ resolved
@@ -74,15 +74,8 @@
 
   @d1_common.util.utf8_to_unicode
   def deleteObject(self, pid):
-<<<<<<< HEAD
     response = self.deleteObjectResponse(pid)
-    return self._read_dataone_type_response(
-      response, d1_common.types.dataoneTypes_v2_0.Identifier
-    )
-=======
-    response = self.deleteObjectResponse( pid )
     return self._read_dataone_type_response(response, 'Identifier')
->>>>>>> 297be01e
 
   #=========================================================================
   # Read API
@@ -92,7 +85,7 @@
   def listObjectsResponse(
     self, fromDate=None, toDate=None, objectFormat=None, replicaStatus=None,
     nodeId=None, start=0, count=d1_common.const.DEFAULT_LISTOBJECTS,
-    vendorSpecific=None
+    vendorSpecific=None,
   ):
     self._slice_sanity_check(start, count)
     self._date_span_sanity_check(fromDate, toDate)
@@ -103,7 +96,7 @@
       'replicaStatus': replicaStatus,
       'nodeId': nodeId,
       'start': int(start),
-      'count': int(count)
+      'count': int(count),
     }
     return self.GET('object', query=query, headers=vendorSpecific)
 
@@ -111,7 +104,7 @@
   def listObjects(
     self, fromDate=None, toDate=None, objectFormat=None, replicaStatus=None,
     nodeId=None, start=0, count=d1_common.const.DEFAULT_LISTOBJECTS,
-    vendorSpecific=None
+    vendorSpecific=None,
   ):
     response = self.listObjectsResponse(
       fromDate=fromDate, toDate=toDate, objectFormat=objectFormat,
